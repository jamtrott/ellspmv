<<<<<<< HEAD
2023-02-10  James D. Trotter  <james@simula.no>

	* ellspmv.c: add option for separating diagonal and offdiagonal
	entries, which is a common trick that may improve SpMV
	performance.

	also, print a range of throughput, where the minimum is based on
	loading column vector entries only once, whereas the maximum is
	based on loading column vector entries every time. (This is a
	measure of effective throughput and does not account for entire
	cache lines of column vector entries being loaded and some of
	those values not being used. The true throughput of data traffic
	in the memory hierarchy may be even higher than the effective
	throughput due to loading entire cache lines at a time rather than
	single column vector entries.)
=======
2022-08-29 Sergej Breiter <breiter@nm.ifi.lmu.de>

        Add A64FX cache partitioning directives for Fujitsu C compiler.
>>>>>>> ef46ef0b

2022-05-16 James D. Trotter <james@simula.no>

        Initial version.

Copyright (C) 2023 James D. Trotter
Copying and distribution of this file, with or without modification, are
permitted provided the copyright notice and this notice are preserved.<|MERGE_RESOLUTION|>--- conflicted
+++ resolved
@@ -1,4 +1,3 @@
-<<<<<<< HEAD
 2023-02-10  James D. Trotter  <james@simula.no>
 
 	* ellspmv.c: add option for separating diagonal and offdiagonal
@@ -14,11 +13,10 @@
 	in the memory hierarchy may be even higher than the effective
 	throughput due to loading entire cache lines at a time rather than
 	single column vector entries.)
-=======
+
 2022-08-29 Sergej Breiter <breiter@nm.ifi.lmu.de>
 
         Add A64FX cache partitioning directives for Fujitsu C compiler.
->>>>>>> ef46ef0b
 
 2022-05-16 James D. Trotter <james@simula.no>
 
