2023-05-30  James D. Trotter  <james@simula.no>

	* add option for performing warmup iterations

<<<<<<< HEAD
=======
2023-05-18  James D. Trotter  <james@simula.no>

	* csrspmv.c: place 'y' and 'rowptr' in sector 1 when using A64FX sector cache

>>>>>>> b728caa6
2023-05-13  James D. Trotter  <james@simula.no>

	* Merge Sergej's code for controlling A64FX hardware prefetchers.

2023-05-06  James D. Trotter  <james@simula.no>

	* csrspmv.c, ellspmv.c: add option for sorting nonzeros within
	each row by column

2023-05-04  James D. Trotter  <james@simula.no>

	* Merge fix from Sergej to enable A64FX sector cache before the
	loop that repeatedly performs SpMV.

2023-04-01  James D. Trotter  <james@simula.no>

	* csrspmv.c (csr_from_coo): fix bug in converting symmetric
	matrices to CSR

2023-03-31  James D. Trotter  <james@simula.no>

	* csrspmv.c: add an option for explicitly specifying the number of
	rows per thread

2023-03-17  James D. Trotter  <james@simula.no>

	* csrspmv.c: allow symmetric matrices by adding two nonzeros to
	the CSR representation for every off-diagonal nonzero

	* csrspmv.c: add an option for precomputing first and final rows
	for each thread for the load-balanced SpMV kernel (csrgemvnz)

2023-03-14  James D. Trotter  <james@simula.no>

	* csrspmv.c: add a missing barrier for the CSR SpMV with balanced
	nonzeros (csrgemvnz) to ensure that the execution time and
	performance is accurately displayed.

2023-03-08  James D. Trotter  <james@simula.no>

	* csrspmv.c, ellspmv.c: use _OPENMP instead of WITH_OPENMP to
	check for OpenMP support.

2023-03-02  James D. Trotter  <james@simula.no>

	add compile-time options for selecting 32- or 64-bit integers for
	row/column offsets (i.e., compile with -DIDXTYPEWIDTH=32 or
	-DIDXTYPEWIDTH=64)

	allow matrices and vectors with integer and pattern fields by
	converting integers to doubles or by setting the double
	precision floating-point matrix/vector values equal to one.

	align allocations to page boundaries if HAVE_ALIGNED_ALLOC is
	defined

	add a CSR SpMV kernel where nonzeros are partitioned evenly among
	threads

2023-02-28  James D. Trotter  <james@simula.no>

	add option for reading gzip-compressed Matrix Market files.

2023-02-22  James D. Trotter  <james@simula.no>

	* csrspmv.c: add an analogous implementation of matrix-vector
	multiply for matrices in CSR format.

2023-02-10  James D. Trotter  <james@simula.no>

	* ellspmv.c: add option for separating diagonal and offdiagonal
	entries, which is a common trick that may improve SpMV
	performance.

	also, print a range of throughput, where the minimum is based on
	loading column vector entries only once, whereas the maximum is
	based on loading column vector entries every time. (This is a
	measure of effective throughput and does not account for entire
	cache lines of column vector entries being loaded and some of
	those values not being used. The true throughput of data traffic
	in the memory hierarchy may be even higher than the effective
	throughput due to loading entire cache lines at a time rather than
	single column vector entries.)

	add options for reading x and y vectors from file, and use
	standard output for printing results.

2022-08-29 Sergej Breiter <breiter@nm.ifi.lmu.de>

        Add A64FX cache partitioning directives for Fujitsu C compiler.

2022-05-16 James D. Trotter <james@simula.no>

        Initial version.

Copyright (C) 2023 James D. Trotter
Copying and distribution of this file, with or without modification, are
permitted provided the copyright notice and this notice are preserved.<|MERGE_RESOLUTION|>--- conflicted
+++ resolved
@@ -1,14 +1,11 @@
+2025-02-06  James D. Trotter  <james@simula.no>
+
+	* csrspmv.c: place 'y' and 'rowptr' in sector 1 when using A64FX sector cache
+
 2023-05-30  James D. Trotter  <james@simula.no>
 
 	* add option for performing warmup iterations
 
-<<<<<<< HEAD
-=======
-2023-05-18  James D. Trotter  <james@simula.no>
-
-	* csrspmv.c: place 'y' and 'rowptr' in sector 1 when using A64FX sector cache
-
->>>>>>> b728caa6
 2023-05-13  James D. Trotter  <james@simula.no>
 
 	* Merge Sergej's code for controlling A64FX hardware prefetchers.
