#!/bin/bash

#################################################
#
# build for A64FX using FCC and Sector Cache
#
#################################################

<<<<<<< HEAD
make USEPAPI=1 NO_OPENMP=1 \
    CC=fcc \
    CFLAGS="-Kfast -Kocl -Kopenmp -Koptmsg=2 -DWITH_OPENMP -DA64FXCPU -DL2WAYS=4"
=======
export NO_OPENMP=1
CC=fcc CFLAGS="-Kfast -Kocl -Kopenmp -Koptmsg=2 -DA64FXCPU -DL2WAYS=4" make
>>>>>>> 2cc08116
<|MERGE_RESOLUTION|>--- conflicted
+++ resolved
@@ -6,11 +6,4 @@
 #
 #################################################
 
-<<<<<<< HEAD
-make USEPAPI=1 NO_OPENMP=1 \
-    CC=fcc \
-    CFLAGS="-Kfast -Kocl -Kopenmp -Koptmsg=2 -DWITH_OPENMP -DA64FXCPU -DL2WAYS=4"
-=======
-export NO_OPENMP=1
-CC=fcc CFLAGS="-Kfast -Kocl -Kopenmp -Koptmsg=2 -DA64FXCPU -DL2WAYS=4" make
->>>>>>> 2cc08116
+CC=fcc CFLAGS="-Kfast -Kocl -Kopenmp -Koptmsg=2 -DA64FXCPU -DL2WAYS=4" USEPAPI=1 make