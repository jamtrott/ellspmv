# Benchmark programs for sparse matrix-vector multiply
#
# Copyright (C) 2023 James D. Trotter
#
# This program is free software: you can redistribute it and/or modify
# it under the terms of the GNU General Public License as published by
# the Free Software Foundation, either version 3 of the License, or
# (at your option) any later version.
#
# This program is distributed in the hope that it will be useful, but
# WITHOUT ANY WARRANTY; without even the implied warranty of
# MERCHANTABILITY or FITNESS FOR A PARTICULAR PURPOSE.  See the GNU
# General Public License for more details.
#
# You should have received a copy of the GNU General Public License
# along with this program.  If not, see
# <https://www.gnu.org/licenses/>.
#
# Authors: James D. Trotter <james@simula.no>
#
# Last modified: 2023-03-08
#
# Benchmarking program for sparse matrix-vector multiplication (SpMV)
# with matrices in ELLPACK and CSR format.

csrspmv = csrspmv
ellspmv = ellspmv

all: $(csrspmv) $(ellspmv)
clean:
	rm -f $(csrspmv_c_objects) $(csrspmv)
	rm -f $(ellspmv_c_objects) $(ellspmv)
	cd papi_util; $(MAKE) clean
.PHONY: all clean

<<<<<<< HEAD
CFLAGS += -g -Wall 
#CFLAGS += -Ofast -march=native
#CFLAGS += -Wextra

ifndef NO_OPENMP
CFLAGS += -fopenmp
endif
=======
CFLAGS ?= -O2 -g -Wall
LDFLAGS ?= -lm

csrspmv_c_sources = csrspmv.c
csrspmv_c_headers =
csrspmv_c_objects := $(foreach x,$(csrspmv_c_sources),$(x:.c=.o))
$(csrspmv_c_objects): %.o: %.c $(csrspmv_c_headers)
	$(CC) -c $(CFLAGS) $< -o $@
$(csrspmv): $(csrspmv_c_objects)
	$(CC) $(CFLAGS) $^ $(LDFLAGS) -o $@
>>>>>>> 2cc08116

ellspmv_c_sources := ellspmv.c
ellspmv_c_headers =
ellspmv_c_objects := $(foreach x,$(ellspmv_c_sources),$(x:.c=.o))

# PAPI build
PAPI_ROOT?=$(shell dirname $(dir $(shell which papi_avail)))
PAPI_INC?=-I$(PAPI_ROOT)/include
PAPI_LIB?=-L$(PAPI_ROOT)/lib
USEPAPI?=0

ifeq (1,$(USEPAPI))
PAPI_OBJ=papi_util/src/papi_util.o
LDFLAGS += $(PAPI_LIB) -lpapi
endif
CFLAGS += -DPAPI_UTIL_USEPAPI=$(USEPAPI)

$(PAPI_OBJ):
	cd papi_util; $(MAKE) PAPI_INC=$(PAPI_INC)

$(ellspmv_c_objects): %.o: %.c $(ellspmv_c_headers)
	$(CC) -c $(CFLAGS) $< -o $@
$(ellspmv): $(ellspmv_c_objects) $(PAPI_OBJ)
	$(CC) $(CFLAGS) $^ $(LDFLAGS) -o $@<|MERGE_RESOLUTION|>--- conflicted
+++ resolved
@@ -33,15 +33,6 @@
 	cd papi_util; $(MAKE) clean
 .PHONY: all clean
 
-<<<<<<< HEAD
-CFLAGS += -g -Wall 
-#CFLAGS += -Ofast -march=native
-#CFLAGS += -Wextra
-
-ifndef NO_OPENMP
-CFLAGS += -fopenmp
-endif
-=======
 CFLAGS ?= -O2 -g -Wall
 LDFLAGS ?= -lm
 
@@ -52,7 +43,6 @@
 	$(CC) -c $(CFLAGS) $< -o $@
 $(csrspmv): $(csrspmv_c_objects)
 	$(CC) $(CFLAGS) $^ $(LDFLAGS) -o $@
->>>>>>> 2cc08116
 
 ellspmv_c_sources := ellspmv.c
 ellspmv_c_headers =
@@ -67,8 +57,8 @@
 ifeq (1,$(USEPAPI))
 PAPI_OBJ=papi_util/src/papi_util.o
 LDFLAGS += $(PAPI_LIB) -lpapi
+CFLAGS += -DPAPI_UTIL_USEPAPI=$(USEPAPI)
 endif
-CFLAGS += -DPAPI_UTIL_USEPAPI=$(USEPAPI)
 
 $(PAPI_OBJ):
 	cd papi_util; $(MAKE) PAPI_INC=$(PAPI_INC)
