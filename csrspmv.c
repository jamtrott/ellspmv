--- conflicted
+++ resolved
@@ -1,7 +1,7 @@
 /*
  * Benchmark program for CSR SpMV
  *
- * Copyright (C) 2023 James D. Trotter
+ * Copyright (C) 2025 James D. Trotter
  *
  * This program is free software: you can redistribute it and/or
  * modify it under the terms of the GNU General Public License as
@@ -27,15 +27,12 @@
  *
  * History:
  *
-<<<<<<< HEAD
-=======
- *  1.7b - 2023-05-18:
+ *  1.9 - 2025-02-06:
  *
  *   - place output vector and row pointers in sector 1 together with
  *     matrix nonzeros and column indices when using cache
  *     partitioning on A64FX.
  *
->>>>>>> b728caa6
  *  1.8 - 2023-05-30:
  *
  *   - add option for performing warmup iterations
@@ -262,13 +259,9 @@
 #endif
 
 const char * program_name = "csrspmv";
-<<<<<<< HEAD
-const char * program_version = "1.8";
-=======
-const char * program_version = "1.7b";
->>>>>>> b728caa6
+const char * program_version = "1.9";
 const char * program_copyright =
-    "Copyright (C) 2023 James D. Trotter";
+    "Copyright (C) 2025 James D. Trotter";
 const char * program_license =
     "License GPLv3+: GNU GPL version 3 or later <https://gnu.org/licenses/gpl.html>\n"
     "This is free software: you are free to change and redistribute it.\n"
@@ -463,13 +456,15 @@
 #if defined(__FCC_version__)
     fprintf(f, "Fujitsu compiler version: %s\n", __FCC_version__);
 #if defined(USE_A64FX_SECTOR_CACHE)
-    fprintf(f, "Fujitsu A64FX sector cache support enabled (L1 ways: ");
+    fprintf(f, "Fujitsu A64FX sector cache: yes (L1 ways: ");
 #ifndef A64FX_SECTOR_CACHE_L1_WAYS
     fprintf(f, "disabled");
 #else
     fprintf(f, "%d", A64FX_SECTOR_CACHE_L1_WAYS);
 #endif
     fprintf(f, ", L2 ways: %d)\n", A64FX_SECTOR_CACHE_L2_WAYS);
+#else
+    fprintf(f, "Fujitsu A64FX sector cache: no\n");
 #endif
 #endif
 #if defined(__ARM_FEATURE_SVE) && !defined(ARM_NOSVE)
@@ -2615,7 +2610,6 @@
         int t = omp_get_thread_num();
 #else
         int t = 0;
-<<<<<<< HEAD
 #endif
 
         uint64_t tmp = 0;
@@ -2633,25 +2627,6 @@
 #ifdef _OPENMP
 #pragma omp master
 #endif
-=======
-#endif
-
-        uint64_t tmp = 0;
-        if (args.l1pfdst >= 0 || args.l2pfdst >= 0) A64FX_READ_PF_DST(tmp);
-        a64fxpfdst[t] = tmp;
-
-        if (args.l1pfdst >= 0) {
-#ifdef _OPENMP
-#pragma omp master
-#endif
-            if (args.verbose >= 0) fprintf(stderr, "setting L1 prefetch distance to %d\n", args.l1pfdst);
-            A64FX_SET_PF_DST_L1(tmp, args.l1pfdst);
-        }
-        if (args.l2pfdst >= 0) {
-#ifdef _OPENMP
-#pragma omp master
-#endif
->>>>>>> b728caa6
             if (args.verbose > 0) fprintf(stderr, "setting L2 prefetch distance to %d\n", args.l2pfdst);
             A64FX_SET_PF_DST_L2(tmp, args.l2pfdst);
         }
